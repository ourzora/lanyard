--- conflicted
+++ resolved
@@ -54,28 +54,14 @@
 	roots := make([]hexutil.Bytes, 0)
 	rb := make(hexutil.Bytes, 0)
 
-<<<<<<< HEAD
-	rr := rootResp{}
-	err := s.db.QueryRow(ctx, q, dbQuery).Scan(
-		&rr.Root,
-	)
-	if errors.Is(err, pgx.ErrNoRows) {
-		s.sendJSONError(r, w, nil, http.StatusNotFound, "root not found for proofs")
-		w.Header().Set("Cache-Control", "public, max-age=60")
-		return
-	} else if err != nil {
-=======
-	_, err := s.db.QueryFunc(ctx, q, []interface{}{dbQuery}, []interface{}{&rb}, func(qfr pgx.QueryFuncRow) error {
-		roots = append(roots, rb)
-		return nil
-	})
+
 
 	if err != nil {
->>>>>>> d48e6d72
 		s.sendJSONError(r, w, err, http.StatusInternalServerError, "selecting root")
 		return
 	} else if len(roots) == 0 { // db.QueryFunc doesn't return pgx.ErrNoRows
-		s.sendJSONError(r, w, nil, http.StatusNotFound, "root not found for proofs")
+    w.Header().Set("Cache-Control", "public, max-age=60")
+	  s.sendJSONError(r, w, nil, http.StatusNotFound, "root not found for proofs")
 		return
 	}
 
